--- conflicted
+++ resolved
@@ -1038,12 +1038,8 @@
                                     feat_cache=self._enc_feat_map,
                                     feat_idx=self._enc_conv_idx)
                 out = torch.cat([out, out_], 2)
-<<<<<<< HEAD
-            pbar.update(iter_)
-=======
             if pbar:
                 pbar.update(1)
->>>>>>> bd0a634e
         mu = self.conv1(out).chunk(2, dim=1)[0]
 
         mu = (mu - self.mean.to(mu)) * self.inv_std.to(mu)
